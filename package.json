{
  "name": "@eventicle/datastore-postgres",
<<<<<<< HEAD
  "version": "0.0.15",
=======
  "version": "0.0.14",
>>>>>>> a5e83fdf
  "description": "Datastore implemented using postgres",
  "repository": "git@github.com:eventicle/datastore-postgres.git",
  "author": "Eventicle Team",
  "main": "dist/index.js",
  "types": "dist/index.d.ts",
  "scripts": {
    "build-ts": "tsc",
    "watch-ts": "tsc -w",
    "integration-test": "NODE_ENV=dev jest --testRegex /test/.*\\.integration.ts$",
    "unit-test": "NODE_ENV=dev jest --testRegex /test/.*\\.test.ts$ ",
    "test": "yarn unit-test && yarn integration-test",
    "lint": "eslint . --ext .ts --fix"
  },
  "peerDependencies": {
    "@eventicle/eventicle-utilities": "^0.0.3"
  },
  "dependencies": {
<<<<<<< HEAD
=======
    "@eventicle/eventicle-utilities": "^0.0.6",
>>>>>>> a5e83fdf
    "@types/serialize-error": "^4.0.1",
    "asynchronous-local-storage": "^1.0.2",
    "bluebird": "^3.7.2",
    "lodash": "^4.17.21",
    "pg-promise": "^10.11.0",
    "serialize-error": "^7.0.1",
    "uuid": "^8.3.1"
  },
  "devDependencies": {
    "@types/bluebird": "^3.5.36",
    "@types/jest": "^26.0.14",
    "@types/lodash": "^4.14.172",
    "@types/loglevel": "^1.5.4",
    "@types/node": "^14.11.10",
    "@types/uuid": "^8.3.0",
    "jest": "^26.5.3",
    "ts-jest": "^26.4.1",
    "ts-node": "^9.0.0",
    "tsc": "^1.20150623.0",
    "tslint": "^5.16.0",
    "tslint-eslint-rules": "^5.4.0",
    "typescript": "^4.2.4",
    "typescript-bundle": "^1.0.14"
  },
  "license": "Apache-2.0"
}<|MERGE_RESOLUTION|>--- conflicted
+++ resolved
@@ -1,10 +1,6 @@
 {
   "name": "@eventicle/datastore-postgres",
-<<<<<<< HEAD
-  "version": "0.0.15",
-=======
-  "version": "0.0.14",
->>>>>>> a5e83fdf
+  "version": "0.0.16",
   "description": "Datastore implemented using postgres",
   "repository": "git@github.com:eventicle/datastore-postgres.git",
   "author": "Eventicle Team",
@@ -19,13 +15,9 @@
     "lint": "eslint . --ext .ts --fix"
   },
   "peerDependencies": {
-    "@eventicle/eventicle-utilities": "^0.0.3"
+    "@eventicle/eventicle-utilities": "^0.0.6"
   },
   "dependencies": {
-<<<<<<< HEAD
-=======
-    "@eventicle/eventicle-utilities": "^0.0.6",
->>>>>>> a5e83fdf
     "@types/serialize-error": "^4.0.1",
     "asynchronous-local-storage": "^1.0.2",
     "bluebird": "^3.7.2",
@@ -35,6 +27,7 @@
     "uuid": "^8.3.1"
   },
   "devDependencies": {
+    "@eventicle/eventicle-utilities": "^0.0.6",
     "@types/bluebird": "^3.5.36",
     "@types/jest": "^26.0.14",
     "@types/lodash": "^4.14.172",
